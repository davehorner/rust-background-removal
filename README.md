--- conflicted
+++ resolved
@@ -18,14 +18,13 @@
 cargo run --release
 ```
 
-<<<<<<< HEAD
 ## Related sites
+[xuebinqin/DIS](https://github.com/xuebinqin/DIS) Highly Accurate Dichotomous Image Segmentation
 [pykeio/ort: A Rust wrapper for ONNX Runtime](https://github.com/pykeio/ort)
-=======
+
 ## Limitations
+The model resolution is limited to a maximum of 1024x1024 pixels.
 
-The model resolution is limited to a maximum of 1024x1024 pixels.
->>>>>>> 2c725d6f
 
 ## License
 
